#!/usr/bin/python3
from src.util import EmptyQueueError

class UpdateQueue(object):
    # UpdateQueue encapsulates a queue of model updates.
    # This class is not thread safe.

    def __init__(self):
        # :brief Create a new UpdateQueue instance.
        self.queue = []
        self.len = 0

    def enqueue(self, data):
        # :brief Enqueue some data.
        # :param data [Object] some object to add to the queue
        self.queue.append(data)
        self.len += 1

    def dequeue(self):
        # :brief Dequeue an element of the queue.
        # :return [Object] the oldest element of the queue.
        # :warning raises an EmptyQueueError if the queue is empty
        if self.len < 1:
            raise EmptyQueueError("could not pop from empty queue")
        ret = self.queue[0]
        self.queue = self.queue[1:]
        self.len -= 1
        return ret
    
    def clear(self):
        del self.queue[:]
        self.len = 0 

    def peek(self):
        # :brief Get the next element in the queue without dequeing it.
        # :return [Object] the oldest element of the queue 
        # :warning raises an EmptyQueueError if the queue is empty
        if self.len < 1:
            raise EmptyQueueError("could not peek on empty queue")
<<<<<<< HEAD
        ret = self.queue[0]
        return ret
=======
        return self.queue[0]
>>>>>>> 8d020a0f

    def __len__(self):
        # :brief Get the length of the queue.
        # :return [int] the length of the queue
        return self.len<|MERGE_RESOLUTION|>--- conflicted
+++ resolved
@@ -37,12 +37,7 @@
         # :warning raises an EmptyQueueError if the queue is empty
         if self.len < 1:
             raise EmptyQueueError("could not peek on empty queue")
-<<<<<<< HEAD
-        ret = self.queue[0]
-        return ret
-=======
         return self.queue[0]
->>>>>>> 8d020a0f
 
     def __len__(self):
         # :brief Get the length of the queue.
