#!/usr/bin/python3
from threading import RLock
from src.updatequeue import UpdateQueue
import random
from src.util import DevicePushbackError, EmptyQueueError, ExtraFatal
from src.update_metadata.model_update import ModelUpdate

class PendingWork(object):
    # PendingWork holds all the queues of model
    # updates to be processed. This is implemented
    # for one tenant only, and it does not include
    # a global model queue. This class is thread safe.
    # TODO(ml): Add a global model queue.

    def __init__(self, max_qlen_ratio):
        # :brief Create a new PendingWork instance.
        self.queues = {}
        self.lock = RLock()
        self.my_host = ''
        self.other_hosts = []
        self.num_devices = 0
        self.total_no_of_updates = 0
        self.min_queue_len = None
        self.k = max_qlen_ratio
<<<<<<< HEAD
        self.leader = ""
        self.frozen = False
=======
        self.node = None
>>>>>>> 8d020a0f

    def setup(self, my_host, other_hosts, leader, other_leaders):
        # :brief Set up a queue for each host.
        # :param my_host [str] an id for this server
        # :param other_hosts [array<str>] the id of the other hosts
        self.my_host = my_host
        self.other_hosts = other_hosts
        self.other_leaders = other_leaders
        self.leader = leader
        self.num_devices = 1 + len(other_hosts) + len(other_leaders)
        self.write()
        self.queues[my_host] = UpdateQueue()
        for host in other_hosts + other_leaders:
            self.queues[host] = UpdateQueue()
        self.release()

    def is_leader(self):
        return self.my_host == self.leader

    def setup_connection_to_node(self, node):
        # :brief Connect to node so that we can also wake it up
        self.node = node
    
    def freeze_node(self):
        self.frozen = True

    def enqueue(self, update: ModelUpdate, host):
        # :brief Add an update to corresponding queue of a given host.
        # :param update [ModelUpdate] a model update that needs to be processed
        # :param host [str] the id for the host that generated the update
        # If the queue is frozen (during synchronization) and receive non-leader, do not enqueue:
        if self.frozen and host != self.leader:
            return
        self.write()
        if not host in self.queues:
            # Creates queue if none exists
            # Will never push back for creating new queue
            self.queues[host] = UpdateQueue()
            self.queues[host].enqueue(update)
            self.total_no_of_updates += 1
            self._update_min_and_max()
            self.release()
            return
        queue = self.queues[host]
        if self.min_queue_len != None:
            if queue.len > self.k * self.min_queue_len:
                self.release()
                raise DevicePushbackError("could not enqueue new update")
        queue.enqueue(update)
        self.total_no_of_updates += 1
        # Wake ml thread up if it's sleeping because it couldn't backprop
        # or aggregate
<<<<<<< HEAD
        with self.node.condition:
            # "INCOMING UPDATE WAKE UP ML THREAD")
            self.node.condition.notify()
=======
        if self.node is not None:
            with self.node.condition:
                # print("INCOMING UPDATE WAKE UP ML THREAD")
                self.node.condition.notify()
>>>>>>> 8d020a0f

        self._update_min_and_max()
        self.release()

    def empty_model_and_metadata_from(self, host: str):
        self.write()
        if self.total_no_of_updates == 0:
            self.release()
            raise EmptyQueueError("All queues empty")

        weight_list = []
        metadata_list = []
        id_list = []

        if not host in self.queues:
            # Creates queue if none exists
            # Will never push back for creating new queue
            self.queues[host] = UpdateQueue()
            self._update_min_and_max()

        while (self.queues[host].len > 0):
            model_update_dict = self.dequeue(host)
            model_update = ModelUpdate.from_dict(model_update_dict)
            weight_list.append(model_update_dict.updates)
            metadata_list.append(model_update_dict.update_metadata)
            id_list.extend(model_update_dict.update_metadata.keys())
            

        if len(weight_list) == 0 or len(metadata_list) == 0:
            self.release()
            raise EmptyQueueError("could not pop from queue for host: " + host)


        self._update_min_and_max()
        self.release()
        return (weight_list, metadata_list, id_list)

    def dequeue(self, host: str) -> ModelUpdate:
        # :brief Pop an update from the given host's queue
        # :return [ModelUpdate] a dequeued ModelUpdate object
        # :warning Raises an EmptyQueueError when no element could be returned.
        self.write()
        if self.total_no_of_updates == 0:
            self.release()
            raise EmptyQueueError("All queues empty")

        ret = None
        if not host in self.queues:
            # Creates queue if none exists
            # Will never push back for creating new queue
            self.queues[host] = UpdateQueue()
            self._update_min_and_max()

        if (self.queues[host].len > 0):
            ret = self.queues[host].dequeue()

        if ret == None:
            self.release()
            raise EmptyQueueError("could not pop from queue for host: " + host)

        self.total_no_of_updates -= 1
        self._update_min_and_max()
        self.release()
        return ret

<<<<<<< HEAD
    def clear_all(self):
        # Stop all enqueues from non-leader
        self.freeze_node()
        # Clear all queues
        self.node.sender_queues.dequeue_every_queue()
        self.dequeue_every_queue()

    def dequeue_every_queue(self):
        # :brief Clear every host's queue
        # :return nothing
        self.write()
        for queue in self.queues:
            self.total_no_of_updates -= self.queues[queue].len
            self.queues[queue].clear()
        self.release()
        return

=======
    def peek(self, host: str) -> ModelUpdate:
        # :brief Pop an update from the given host's queue
        # :return [ModelUpdate] a dequeued ModelUpdate object
        # :warning Raises an EmptyQueueError when no element could be returned.
        self.read()
        if self.total_no_of_updates == 0:
            self.release()
            raise EmptyQueueError("All queues empty")

        ret = None
        if not host in self.queues:
            # Creates queue if none exists
            # Will never push back for creating new queue
            self.queues[host] = UpdateQueue()

        if (self.queues[host].len > 0):
            ret = self.queues[host].peek()

        if ret == None:
            self.release()
            raise EmptyQueueError("could not pop from queue for host: " + host)

        self.release()
        return ret
>>>>>>> 8d020a0f

    def dequeue_random(self) -> ModelUpdate:
        # :brief Pop an update from one of the queues at random.
        # The algorithm picks out an element, by dequeueing from a random queue.
        # The queue is chosen with probability proportional to its length.
        # :return [ModelUpdate] a dequeued ModelUpdate object
        # :warning Raises an EmptyQueueError when no element could be returned.
        self.write()
        if self.total_no_of_updates == 0:
            self.release()
            raise EmptyQueueError("")
        ret = None
        r = random.randint(0, max(self.total_no_of_updates - 1, 0))
        for key in self.queues:
            queue = self.queues[key]
            if queue.len > r:
                ret = queue.dequeue()
                break
            else:
                r -= queue.len
        if ret == None:
            # This should not happen
            self.release()
            raise ExtraFatal("could not pop from any queue")
        self.total_no_of_updates -= 1
        self._update_min_and_max()
        self.release()
        return ret

    def _update_min_and_max(self):
        # :brief Recalculate min and max queue lengths.
        # Requires that self already be locked.
        # Should not be called from outside this class (a private method).
        # TODO(gs): There is a faster way to do this since this method scales with O(n)
        # where n is the number of queues. It would essentially be to keep a histogram of counts
        # in a vector. The worst case would be the same, but average performance *should* improve.
        # However, I think that may be harder to maintain so I will leave this here until
        # scale becomes a problem.
        lo = None
        for queue in self.queues:
            if lo == None:
                lo = len(queue)
            if len(queue) < lo and lo != 1:
                lo = len(queue)
        self.min_queue_len = lo

    # Call `read` before reading, and `release` after reading.
    # Call `write` before writing, and `release` after writing.

    def read(self):
        # :brief Read lock self.
        self.lock.acquire(blocking=0)

    def write(self):
        # :brief Write lock self.
        self.lock.acquire(blocking=1)

    def release(self):
        # :brief Release any locks.
        self.lock.release()

    def __str__(self):
        # :brief Print out elements in all queues, for debugging purposes.
        # :return [str] the PendingWork queues as a string
        self.read()
        re = "\nPendingWork:\n"
        for qid in self.queues:
            re = re + qid + ":" + str(self.queues[qid].queue) + "\n"
        self.release()
        return re
    
    def get_total_no_of_updates(self):
        # :brief Get self's total_no_of_updates
        # :return [int] the value of total_no_of_updates
        return self.total_no_of_updates<|MERGE_RESOLUTION|>--- conflicted
+++ resolved
@@ -22,12 +22,9 @@
         self.total_no_of_updates = 0
         self.min_queue_len = None
         self.k = max_qlen_ratio
-<<<<<<< HEAD
         self.leader = ""
         self.frozen = False
-=======
         self.node = None
->>>>>>> 8d020a0f
 
     def setup(self, my_host, other_hosts, leader, other_leaders):
         # :brief Set up a queue for each host.
@@ -80,16 +77,10 @@
         self.total_no_of_updates += 1
         # Wake ml thread up if it's sleeping because it couldn't backprop
         # or aggregate
-<<<<<<< HEAD
-        with self.node.condition:
-            # "INCOMING UPDATE WAKE UP ML THREAD")
-            self.node.condition.notify()
-=======
         if self.node is not None:
             with self.node.condition:
                 # print("INCOMING UPDATE WAKE UP ML THREAD")
                 self.node.condition.notify()
->>>>>>> 8d020a0f
 
         self._update_min_and_max()
         self.release()
@@ -155,7 +146,6 @@
         self.release()
         return ret
 
-<<<<<<< HEAD
     def clear_all(self):
         # Stop all enqueues from non-leader
         self.freeze_node()
@@ -173,7 +163,6 @@
         self.release()
         return
 
-=======
     def peek(self, host: str) -> ModelUpdate:
         # :brief Pop an update from the given host's queue
         # :return [ModelUpdate] a dequeued ModelUpdate object
@@ -198,7 +187,6 @@
 
         self.release()
         return ret
->>>>>>> 8d020a0f
 
     def dequeue_random(self) -> ModelUpdate:
         # :brief Pop an update from one of the queues at random.
