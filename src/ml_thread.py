--- conflicted
+++ resolved
@@ -92,46 +92,6 @@
         return
     
     def aggregate_received_updates(self):
-<<<<<<< HEAD
-        # :brief Aggregate items from pending work queues and updates the local model (parameter_pointers).
-        # :result go_backprop [Boolean] whether or not we can override fairness condition and go straight into backprop
-
-        # dict<str, ModelUpdate> Maps host ip addr to its ModelUpdate object
-        host_to_model_update = {}
-
-        for host_id in self.pending_work_queues.other_hosts + self.pending_work_queues.other_leaders + [self.pending_work_queues.my_host]:
-            # This should be a ModelUpdate object
-            try:
-                model_update_dict = self.pending_work_queues.dequeue(host_id)
-                print('AGG FROM ', host_id)
-                if self.pending_work_queues.frozen and self.pending_work_queues.leader == host_id:
-                    print("Unfreezing pending work queues")
-                    self.pending_work_queues.frozen = False
-                    return True
-                model_update = ModelUpdate.from_dict(model_update_dict, host_id)
-                # Discard an unfair incoming model update
-                if not self.fairness_state.check_fairness_before_aggregation(model_update):
-                    continue
-                host_to_model_update[host_id] = model_update
-            except EmptyQueueError:
-                continue
-
-        if len(host_to_model_update) == 0:
-            if self.fairness_state.check_fairness_before_backprop(self.ip_addr):
-                return True
-            else:
-                # print('Nothing to aggregate, and we cannot backprop')
-                # print(self.fairness_state.device_ip_addr_to_epoch_dict)
-                # print(self.fairness_state.max_epoch_num, self.fairness_state.min_epoch_num, self.fairness_state.k)
-                with self.condition:
-                    # print("ML THREAD SLEEPING")
-                    self.condition.wait()
-                # print("ML THREAD WOKE UP")
-                return True
-
-        weights_for_each_update = self.fairness_state.calculate_weights_for_each_host(host_to_model_update)
-        self.fairness_state.update_internal_state_after_aggregation(self.ip_addr, host_to_model_update)
-=======
         metadata_list = []
         weight_list = []
 
@@ -147,6 +107,10 @@
             try:
                 host_weight_list, host_metadata_list, id_list = self.pending_work_queues.empty_model_and_metadata_from(host_id)
                 print('AGG FROM: ', host_id)
+                # if self.pending_work_queues.frozen and self.pending_work_queues.leader == host_id:
+                    # print("Unfreezing pending work queues")
+                    # self.pending_work_queues.frozen = False
+                    # return True
                 weight_list.extend(host_weight_list)
                 metadata_list.extend(host_metadata_list)
                 host_id_list.extend(id_list)
@@ -178,7 +142,6 @@
             alphas, 
             flattened_metadata_list,
             host_id_list)
->>>>>>> 8d020a0f
         # Update weights by overwriting self.parameter_pointers
         for idx, _ in self.parameter_pointers.items():
             self.parameter_pointers[idx] = sum([
@@ -186,36 +149,6 @@
         return
 
     def train(self):
-<<<<<<< HEAD
-        go = False
-        while self.curr_epoch < self.n_epochs:
-            # print("START CURRENT EPOCH:", self.curr_epoch)
-            # Check if we can backprop
-            if self.fairness_state.check_fairness_before_backprop(self.ip_addr) or go:
-                print("Backprop")
-                epoch_weights = self.backprop_and_get_new_weights()
-                self.curr_epoch += 1
-                # Update internal fairness state
-                self.fairness_state.update_internal_state_after_backprop(self.ip_addr)
-                model_update = ModelUpdate(
-                    updates=epoch_weights,
-                    update_metadata=self.fairness_state.export_copy_of_internal_state_for_sending())
-                # TODO(ml): Set the synchronization clock cycle in command line
-                if self.pending_work_queues.is_leader() and self.curr_epoch > 1 and (self.curr_epoch % 2 == 0 or self.curr_epoch % 5 == 0):
-                    if self.curr_epoch % 5 == 0:
-                        print("Initiating Inter-cluster non-blocking communication")
-                        self.sender_queues.enqueue(model_update.to_json(), True)
-                    if self.curr_epoch % 2 == 0:
-                        print("Initiating Local Synchronization")
-                        self.local_synchronize(model_update.to_json())
-                else:     
-                    # Enqueue local update to send to other hosts (in the cluster)' queues
-                    self.sender_queues.enqueue(model_update.to_json())
-                # Enqueue local update to my own receiving queue
-                self.pending_work_queues.enqueue(model_update, self.ip_addr)
-            # If can't backprop, try to aggregate
-            go = self.aggregate_received_updates()
-=======
         minibatches = list(self.train_loader)
         i = 0
         while i < len(minibatches): 
@@ -226,9 +159,15 @@
             # Check if we can backprop
             images, labels = minibatches[i]
             self.minibatch_backprop_and_update_weights(i, images, labels)
-            i += 1
+            #if self.pending_work_queues.is_leader() and self.curr_epoch > 1 and (self.curr_epoch % 2 == 0 or self.curr_epoch % 5 == 0):
+            #if self.curr_epoch % 5 == 0:
+            #    print("Initiating Inter-cluster non-blocking communication")
+            #    self.sender_queues.enqueue(model_update.to_json(), True)
+            #if self.curr_epoch % 2 == 0:
+            #    print("Initiating Local Synchronization")
+            #    self.local_synchronize(model_update.to_json())
+            #i += 1
             
->>>>>>> 8d020a0f
 
     def evaluate(self):
         total = 0
