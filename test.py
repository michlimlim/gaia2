#!/usr/bin/python3
from unit.unit import TestCalculator
import unit.test_unit as test_unit
import unit.ml_thread as ml_thread
import unit.pendingwork as pendingwork
import unit.updatequeue as updatequeue
import unit.sender as sender
import unit.get_weights as get_weights
import unit.update_metadata.device_fairness as device_fairness
import unit.biased_data_partition as biased_data_partition

def main():
    calc = TestCalculator()
    test_unit.add_tests(calc)
    # ml_thread.add_tests(calc)
    device_fairness.add_tests(calc)
<<<<<<< HEAD
    # pendingwork.add_tests(calc)
    updatequeue.add_tests(calc)
    # sender.add_tests(calc)
    biased_data_partition.add_tests(calc)
=======
    pendingwork.add_tests(calc)
    get_weights.add_tests(calc)
    #updatequeue.add_tests(calc)
    #sender.add_tests(calc)
>>>>>>> 8d020a0f
    calc.run()

if __name__ == "__main__":
    main()<|MERGE_RESOLUTION|>--- conflicted
+++ resolved
@@ -14,17 +14,13 @@
     test_unit.add_tests(calc)
     # ml_thread.add_tests(calc)
     device_fairness.add_tests(calc)
-<<<<<<< HEAD
-    # pendingwork.add_tests(calc)
     updatequeue.add_tests(calc)
     # sender.add_tests(calc)
     biased_data_partition.add_tests(calc)
-=======
     pendingwork.add_tests(calc)
     get_weights.add_tests(calc)
     #updatequeue.add_tests(calc)
     #sender.add_tests(calc)
->>>>>>> 8d020a0f
     calc.run()
 
 if __name__ == "__main__":
